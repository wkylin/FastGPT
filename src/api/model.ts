--- conflicted
+++ resolved
@@ -44,13 +44,8 @@
   data: { text: ModelDataSchema['text']; q: ModelDataSchema['q'] }[];
 }) => POST(`/model/data/pushModelDataInput`, data);
 
-<<<<<<< HEAD
-export const postModelDataSelect = (modelId: string, dataIds: string[]) =>
-  POST(`/model/data/pushModelDataSelectData`, { modelId, dataIds });
-=======
 export const postModelDataFileText = (modelId: string, text: string) =>
   POST(`/model/data/splitData`, { modelId, text });
->>>>>>> 2099a879
 
 export const putModelDataById = (data: { dataId: string; text: string }) =>
   PUT('/model/data/putModelData', data);
