--- conflicted
+++ resolved
@@ -105,20 +105,12 @@
       : [
           {
             obj: ChatRoleEnum.System,
-<<<<<<< HEAD
-            value: `我们来玩问答游戏,规则为:
-1.你只能回答关于"${model.name}"的问题
-2.你只能从知识库中选择内容进行回答
-3.如果问题不在知识库中,你会回答"我不知道。"
-务必遵守规则`
-=======
             value: `玩一个问答游戏,规则为:
 1.你完全忘记你已有的知识
 2.你只回答关于"${model.name}"的问题
 3.你只从知识库中选择内容进行回答
 4.如果问题不在知识库中,你会回答:"我不知道。"
 请务必遵守规则`
->>>>>>> 250399a1
           }
         ])
   ];
@@ -134,7 +126,8 @@
         length: Math.floor(maxTokens * rate)
       })
     )
-    .join('\n').trim();
+    .join('\n')
+    .trim();
 
   /* 高相似度+不回复 */
   if (!filterSystemPrompt && model.chat.searchMode === ModelVectorSearchModeEnum.hightSimilarity) {
@@ -169,11 +162,7 @@
     searchPrompts: [
       {
         obj: ChatRoleEnum.System,
-<<<<<<< HEAD
-        value: `知识库:'${filterSystemPrompt}'`
-=======
         value: `知识库:${filterSystemPrompt}`
->>>>>>> 250399a1
       },
       ...fixedPrompts
     ]
